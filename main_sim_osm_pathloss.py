""" Generates streets, buildings and vehicles from OpenStreetMap data with osmnx"""

# Standard imports
import os.path

# Extension imports
import numpy as np
import matplotlib.pyplot as plt

# Local imports
import pathloss
import plot
import utils
import osmnx_addons as ox_a
import geometry as geom_o
import vehicles
import propagation as prop


<<<<<<< HEAD
class Vehicles:
    # TODO: only points as attributes and get coordinates from points when
    # requested?

    def __init__(self, points, graphs=None):
        self.points = points
        self.coordinates = geom_o.extract_point_array(points)
        self.graphs = graphs
        self.pathlosses = np.zeros(np.size(points))
        self.idxs = {}

    def add_key(self, key, value):
        self.idxs[key] = value

    def get(self, key=None):
        if key is None:
            return self.coordinates
        else:
            return self.coordinates[self.idxs[key]]

    def get_points(self, key=None):
        if key is None:
            return self.points
        else:
            return self.points[self.idxs[key]]

    def get_graph(self, key=None):
        if key is None:
            return self.graphs
        else:
            return self.graphs[self.idxs[key]]

    def get_idxs(self, key):
        return self.idxs[key]

    def set_pathlosses(self, key, values):
        self.pathlosses[self.idxs[key]] = values

    def get_pathlosses(self, key=None):
        if key is None:
            return self.pathlosses
        else:
            return self.pathlosses[self.idxs[key]]


def main_sim(place, which_result=1, density_veh=100, max_pl=150, density_type='absolute',
=======
def main_sim(place, which_result=1, density_veh=100, use_pathloss=True, max_pl=150, density_type='absolute',
>>>>>>> da20eae7
             debug=False):
    """ Test the whole functionality"""

    # Setup
    ox_a.setup(debug)

    # Load data
    file_prefix = 'data/{}'.format(utils.string_to_filename(place))
    filename_data_streets = 'data/{}_streets.pickle'.format(
        utils.string_to_filename(place))
    filename_data_buildings = 'data/{}_buildings.pickle'.format(
        utils.string_to_filename(place))
    filename_data_boundary = 'data/{}_boundary.pickle'.format(
        utils.string_to_filename(place))

    if os.path.isfile(filename_data_streets) and os.path.isfile(filename_data_buildings) and \
            os.path.isfile(filename_data_boundary):
        # Load from file

        time_start = utils.debug(debug, None, 'Loading data from disk')
        data = ox_a.load_place(file_prefix)
    else:
        # Load from internet
        time_start = utils.debug(debug, None, 'Loading data from the internet')
        data = ox_a.download_place(place, which_result=which_result)

    utils.debug(debug, time_start)

    # Choose random streets and position on streets
    time_start = utils.debug(
        debug, None, 'Building graph for wave propagation')

    graph_streets = data['streets']
    gdf_buildings = data['buildings']

    # Vehicles are placed in a undirected version of the graph because electromagnetic
    # waves do not respect driving directions
    ox_a.add_geometry(graph_streets)
    streets_wave = graph_streets.to_undirected()
    prop.add_edges_if_los(streets_wave, gdf_buildings)

    utils.debug(debug, time_start)

    # Streets and positions selection
    time_start = utils.debug(debug, None, 'Choosing random vehicle positions')

    street_lengths = geom_o.get_street_lengths(graph_streets)

    if density_type == 'absolute':
        count_veh = int(density_veh)
    elif density_type == 'length':
        count_veh = int(round(density_veh * np.sum(street_lengths)))
    elif density_type == 'area':
        area = data['boundary'].area
        count_veh = int(round(density_veh * area))
    else:
        raise ValueError('Density type not supported')

<<<<<<< HEAD
    rand_street_idxs = dist.choose_random_streets(street_lengths, count_veh)
    points_vehs = np.zeros(count_veh, dtype=object)

    utils.debug(debug, time_start)
    time_start = utils.debug(debug, None, 'Creating graphs for vehicles')

    graphs_vehs = np.zeros(count_veh, dtype=object)
    for iteration, index in enumerate(rand_street_idxs):
        street = graph_streets.edges(data=True)[index]
        street_geom = street[2]['geometry']
        point_veh = dist.choose_random_point(street_geom)
        points_vehs[iteration] = point_veh[0]
        # NOTE: All vehicle nodes get the prefix 'v'
        node = 'v' + str(iteration)
        # Add vehicle, needed intersections and edges to graph
        graph_iter = nx.MultiGraph(node_veh=node)

        node_attr = {'geometry': point_veh[
            0], 'x': point_veh[0].x, 'y': point_veh[0].y}

        graph_iter.add_node(node, attr_dict=node_attr)
        graph_iter.add_nodes_from(street[0:2])

        # Determine street parts that connect vehicle to intersections
        street_before, street_after = geom_o.split_line_at_point(
            street_geom, point_veh[0])
        edge_attr = {'geometry': street_before,
                     'length': street_before.length, 'is_veh_edge': True}
        graph_iter.add_edge(node, street[0], attr_dict=edge_attr)
        edge_attr = {'geometry': street_after,
                     'length': street_after.length, 'is_veh_edge': True}
        graph_iter.add_edge(node, street[1], attr_dict=edge_attr)

        # Copy the created graph
        graphs_vehs[iteration] = graph_iter.copy()

    vehs = Vehicles(points_vehs, graphs_vehs)
=======
    rand_street_idxs = vehicles.choose_random_streets(street_lengths, count_veh)
    utils.debug(debug, time_start)
>>>>>>> da20eae7

    # Vehicle generation
    time_start = utils.debug(debug, None, 'Generating vehicles')
    vehs = vehicles.generate_vehs(graph_streets, rand_street_idxs)
    utils.debug(debug, time_start)

    # Find center vehicle
    time_start = utils.debug(debug, None, 'Finding center vehicle')

    idx_center_veh = geom_o.find_center_veh(vehs.get())
    idxs_other_vehs = np.where(np.arange(count_veh) != idx_center_veh)[0]
    vehs.add_key('center', idx_center_veh)
    vehs.add_key('other', idxs_other_vehs)

    utils.debug(debug, time_start)

    # Determine NLOS and OLOS/LOS
    time_start = utils.debug(debug, None, 'Determining propagation conditions')

    is_nlos = prop.veh_cons_are_nlos(vehs.get_points('center'),
                                     vehs.get_points('other'), gdf_buildings)
    vehs.add_key('nlos', idxs_other_vehs[is_nlos])
    is_olos_los = np.invert(is_nlos)
    vehs.add_key('olos_los', idxs_other_vehs[is_olos_los])

    utils.debug(debug, time_start)


    if use_pathloss:
        # Determine OLOS and LOS
        time_start = utils.debug(debug, None, 'Determining OLOS and LOS')

        # NOTE: A margin of 2, means round cars with radius 2 meters
        is_olos = prop.veh_cons_are_olos(vehs.get_points('center'),
                                         vehs.get_points('olos_los'), margin=2)
        is_los = np.invert(is_olos)
        vehs.add_key('olos', vehs.get_idxs('olos_los')[is_olos])
        vehs.add_key('los', vehs.get_idxs('olos_los')[is_los])

<<<<<<< HEAD
    # Determine orthogonal and parallel
    time_start = utils.debug(
        debug, None, 'Determining orthogonal and parallel')
=======
        utils.debug(debug, time_start)
>>>>>>> da20eae7

        # Determine orthogonal and parallel
        time_start = utils.debug(debug, None, 'Determining orthogonal and parallel')

        is_orthogonal, coords_intersections = \
            prop.check_if_cons_orthogonal(streets_wave,
                                          vehs.get_graph('center'),
                                          vehs.get_graph('nlos'),
                                          max_angle=np.pi)
        is_paralell = np.invert(is_orthogonal)
        vehs.add_key('orth', vehs.get_idxs('nlos')[is_orthogonal])
        vehs.add_key('par', vehs.get_idxs('nlos')[is_paralell])

<<<<<<< HEAD
    plot.plot_prop_cond(graph_streets, gdf_buildings,
                        vehs, show=False, place=place)

    # Determining pathlosses for LOS and OLOS
    time_start = utils.debug(
        debug, None, 'Calculating pathlosses for OLOS and LOS')

    p_loss = pathloss.Pathloss()
    distances_olos_los = np.sqrt(
        (vehs.get('olos_los')[:, 0] - vehs.get('center')[0])**2 +
        (vehs.get('olos_los')[:, 1] - vehs.get('center')[1])**2)
=======
        utils.debug(debug, time_start)

        # Determining pathlosses for LOS and OLOS
        time_start = utils.debug(debug, None, 'Calculating pathlosses for OLOS and LOS')

        p_loss = pathloss.Pathloss()
        distances_olos_los = np.sqrt( \
            (vehs.get('olos_los')[:, 0] - vehs.get('center')[0])**2 + \
            (vehs.get('olos_los')[:, 1] - vehs.get('center')[1])**2)
>>>>>>> da20eae7

        # TODO: why - ? fix in pathloss.py
        pathlosses_olos = -p_loss.pathloss_olos(distances_olos_los[is_olos])
        vehs.set_pathlosses('olos', pathlosses_olos)
        # TODO: why - ? fix in pathloss.py
        pathlosses_los = -p_loss.pathloss_los(distances_olos_los[is_los])
        vehs.set_pathlosses('los', pathlosses_los)

        utils.debug(debug, time_start)

<<<<<<< HEAD
    # Determining pathlosses for NLOS orthogonal
    time_start = utils.debug(
        debug, None, 'Calculating pathlosses for NLOS orthogonal')

    # NOTE: Assumes center vehicle is receiver
    # NOTE: Uses airline vehicle -> intersection -> vehicle and not street
    # route
    distances_orth_tx = np.sqrt(
        (vehs.get('orth')[:, 0] - coords_intersections[is_orthogonal, 0])**2 +
        (vehs.get('orth')[:, 1] - coords_intersections[is_orthogonal, 1])**2)
=======
        # Determining pathlosses for NLOS orthogonal
        time_start = utils.debug(debug, None, 'Calculating pathlosses for NLOS orthogonal')

        # NOTE: Assumes center vehicle is receiver
        # NOTE: Uses airline vehicle -> intersection -> vehicle and not street route
        distances_orth_tx = np.sqrt(
            (vehs.get('orth')[:, 0] - coords_intersections[is_orthogonal, 0])**2 +
            (vehs.get('orth')[:, 1] - coords_intersections[is_orthogonal, 1])**2)
>>>>>>> da20eae7

        distances_orth_rx = np.sqrt(
            (vehs.get('center')[0] - coords_intersections[is_orthogonal, 0])**2 +
            (vehs.get('center')[1] - coords_intersections[is_orthogonal, 1])**2)

<<<<<<< HEAD
    pathlosses_orth = p_loss.pathloss_nlos(
        distances_orth_rx, distances_orth_tx)
    vehs.set_pathlosses('orth', pathlosses_orth)
    pathlosses_par = np.Infinity * np.ones(np.sum(is_paralell))
    vehs.set_pathlosses('par', pathlosses_par)

    # Plot pathlosses
    utils.debug(debug, time_start)
    plot.plot_pathloss(graph_streets, gdf_buildings,
                       vehs, show=False, place=place)
=======
        pathlosses_orth = p_loss.pathloss_nlos(distances_orth_rx, distances_orth_tx)
        vehs.set_pathlosses('orth', pathlosses_orth)
        pathlosses_par = np.Infinity*np.ones(np.sum(is_paralell))
        vehs.set_pathlosses('par', pathlosses_par)

        utils.debug(debug, time_start)
>>>>>>> da20eae7

        # Determine in range / out of range
        time_start = utils.debug(debug, None, 'Determining in range vehicles')

        idxs_in_range = vehs.get_pathlosses('other') < max_pl
        idxs_out_range = np.invert(idxs_in_range)
        vehs.add_key('in_range', vehs.get_idxs('other')[idxs_in_range])
        vehs.add_key('out_range', vehs.get_idxs('other')[idxs_out_range])

<<<<<<< HEAD
    utils.debug(debug, time_start)
    plot.plot_con_status(graph_streets, gdf_buildings,
                         vehs, show=False, place=place)

    # Show the plots

    plt.show()


def parse_arguments():
    """Parses the command line arguments and returns them """

    parser = argparse.ArgumentParser(
        description='Simulate vehicle connections on map')
    parser.add_argument(
        '-p', type=str, default='Neubau - Vienna - Austria', help='place')
    parser.add_argument('-w', type=int, default=1, help='which result')
    parser.add_argument('-d', type=float, default=1000, help='vehicle density')
    parser.add_argument('-l', type=float, default=150,
                        help='pathloss threshold [dB]')
    parser.add_argument('-t', type=str, default='absolute',
                        help='density type (absolute, length, area)')

    arguments = parser.parse_args()
    return arguments
=======
        utils.debug(debug, time_start)

        # Plots specific to pathloss method
        plot.plot_prop_cond(graph_streets, gdf_buildings, vehs, show=False, place=place)
        plot.plot_pathloss(graph_streets, gdf_buildings, vehs, show=False, place=place)


    else: # not use_pathloss
        # TODO: make parameters
        max_dist_los = 250
        max_dist_nlos = 140
        distances = np.linalg.norm(vehs.get('other') - vehs.get('center'), ord=2, axis=1)
        vehs.set_distances('other', distances)

        is_in_range_olos_los = vehs.get_distances('olos_los') < max_dist_los
        idxs_in_range_olos_los = vehs.get_idxs('olos_los')[is_in_range_olos_los]

        is_in_range_nlos = vehs.get_distances('nlos') < max_dist_nlos
        idxs_in_range_nlos = vehs.get_idxs('nlos')[is_in_range_nlos]
        idxs_in_range = np.append(idxs_in_range_olos_los, idxs_in_range_nlos)
        vehs.add_key('in_range', idxs_in_range)

        idxs_out_range = vehs.get_idxs('other')\
            [np.where(np.invert(np.in1d(vehs.get_idxs('other'), idxs_in_range)))]
        vehs.add_key('out_range', idxs_out_range)


    # Common plots for both methods
    plot.plot_con_status(graph_streets, gdf_buildings, vehs, show=False, place=place)
    plt.show()

>>>>>>> da20eae7


if __name__ == '__main__':
<<<<<<< HEAD
    args = parse_arguments()

    main_sim(args.p, which_result=args.w, density_veh=args.d,
             max_pl=args.l, density_type=args.t, debug=True)
=======
    args = utils.parse_arguments()
    main_sim(args.p, which_result=args.w, density_veh=args.d, use_pathloss=bool(args.s), max_pl=args.l, density_type=args.t,
             debug=True)
>>>>>>> da20eae7
<|MERGE_RESOLUTION|>--- conflicted
+++ resolved
@@ -17,56 +17,7 @@
 import propagation as prop
 
 
-<<<<<<< HEAD
-class Vehicles:
-    # TODO: only points as attributes and get coordinates from points when
-    # requested?
-
-    def __init__(self, points, graphs=None):
-        self.points = points
-        self.coordinates = geom_o.extract_point_array(points)
-        self.graphs = graphs
-        self.pathlosses = np.zeros(np.size(points))
-        self.idxs = {}
-
-    def add_key(self, key, value):
-        self.idxs[key] = value
-
-    def get(self, key=None):
-        if key is None:
-            return self.coordinates
-        else:
-            return self.coordinates[self.idxs[key]]
-
-    def get_points(self, key=None):
-        if key is None:
-            return self.points
-        else:
-            return self.points[self.idxs[key]]
-
-    def get_graph(self, key=None):
-        if key is None:
-            return self.graphs
-        else:
-            return self.graphs[self.idxs[key]]
-
-    def get_idxs(self, key):
-        return self.idxs[key]
-
-    def set_pathlosses(self, key, values):
-        self.pathlosses[self.idxs[key]] = values
-
-    def get_pathlosses(self, key=None):
-        if key is None:
-            return self.pathlosses
-        else:
-            return self.pathlosses[self.idxs[key]]
-
-
-def main_sim(place, which_result=1, density_veh=100, max_pl=150, density_type='absolute',
-=======
 def main_sim(place, which_result=1, density_veh=100, use_pathloss=True, max_pl=150, density_type='absolute',
->>>>>>> da20eae7
              debug=False):
     """ Test the whole functionality"""
 
@@ -125,48 +76,9 @@
     else:
         raise ValueError('Density type not supported')
 
-<<<<<<< HEAD
-    rand_street_idxs = dist.choose_random_streets(street_lengths, count_veh)
-    points_vehs = np.zeros(count_veh, dtype=object)
-
-    utils.debug(debug, time_start)
-    time_start = utils.debug(debug, None, 'Creating graphs for vehicles')
-
-    graphs_vehs = np.zeros(count_veh, dtype=object)
-    for iteration, index in enumerate(rand_street_idxs):
-        street = graph_streets.edges(data=True)[index]
-        street_geom = street[2]['geometry']
-        point_veh = dist.choose_random_point(street_geom)
-        points_vehs[iteration] = point_veh[0]
-        # NOTE: All vehicle nodes get the prefix 'v'
-        node = 'v' + str(iteration)
-        # Add vehicle, needed intersections and edges to graph
-        graph_iter = nx.MultiGraph(node_veh=node)
-
-        node_attr = {'geometry': point_veh[
-            0], 'x': point_veh[0].x, 'y': point_veh[0].y}
-
-        graph_iter.add_node(node, attr_dict=node_attr)
-        graph_iter.add_nodes_from(street[0:2])
-
-        # Determine street parts that connect vehicle to intersections
-        street_before, street_after = geom_o.split_line_at_point(
-            street_geom, point_veh[0])
-        edge_attr = {'geometry': street_before,
-                     'length': street_before.length, 'is_veh_edge': True}
-        graph_iter.add_edge(node, street[0], attr_dict=edge_attr)
-        edge_attr = {'geometry': street_after,
-                     'length': street_after.length, 'is_veh_edge': True}
-        graph_iter.add_edge(node, street[1], attr_dict=edge_attr)
-
-        # Copy the created graph
-        graphs_vehs[iteration] = graph_iter.copy()
-
-    vehs = Vehicles(points_vehs, graphs_vehs)
-=======
-    rand_street_idxs = vehicles.choose_random_streets(street_lengths, count_veh)
-    utils.debug(debug, time_start)
->>>>>>> da20eae7
+    rand_street_idxs = vehicles.choose_random_streets(
+        street_lengths, count_veh)
+    utils.debug(debug, time_start)
 
     # Vehicle generation
     time_start = utils.debug(debug, None, 'Generating vehicles')
@@ -193,7 +105,6 @@
     vehs.add_key('olos_los', idxs_other_vehs[is_olos_los])
 
     utils.debug(debug, time_start)
-
 
     if use_pathloss:
         # Determine OLOS and LOS
@@ -206,16 +117,11 @@
         vehs.add_key('olos', vehs.get_idxs('olos_los')[is_olos])
         vehs.add_key('los', vehs.get_idxs('olos_los')[is_los])
 
-<<<<<<< HEAD
-    # Determine orthogonal and parallel
-    time_start = utils.debug(
-        debug, None, 'Determining orthogonal and parallel')
-=======
-        utils.debug(debug, time_start)
->>>>>>> da20eae7
+        utils.debug(debug, time_start)
 
         # Determine orthogonal and parallel
-        time_start = utils.debug(debug, None, 'Determining orthogonal and parallel')
+        time_start = utils.debug(
+            debug, None, 'Determining orthogonal and parallel')
 
         is_orthogonal, coords_intersections = \
             prop.check_if_cons_orthogonal(streets_wave,
@@ -226,29 +132,16 @@
         vehs.add_key('orth', vehs.get_idxs('nlos')[is_orthogonal])
         vehs.add_key('par', vehs.get_idxs('nlos')[is_paralell])
 
-<<<<<<< HEAD
-    plot.plot_prop_cond(graph_streets, gdf_buildings,
-                        vehs, show=False, place=place)
-
-    # Determining pathlosses for LOS and OLOS
-    time_start = utils.debug(
-        debug, None, 'Calculating pathlosses for OLOS and LOS')
-
-    p_loss = pathloss.Pathloss()
-    distances_olos_los = np.sqrt(
-        (vehs.get('olos_los')[:, 0] - vehs.get('center')[0])**2 +
-        (vehs.get('olos_los')[:, 1] - vehs.get('center')[1])**2)
-=======
         utils.debug(debug, time_start)
 
         # Determining pathlosses for LOS and OLOS
-        time_start = utils.debug(debug, None, 'Calculating pathlosses for OLOS and LOS')
+        time_start = utils.debug(
+            debug, None, 'Calculating pathlosses for OLOS and LOS')
 
         p_loss = pathloss.Pathloss()
-        distances_olos_los = np.sqrt( \
-            (vehs.get('olos_los')[:, 0] - vehs.get('center')[0])**2 + \
+        distances_olos_los = np.sqrt(
+            (vehs.get('olos_los')[:, 0] - vehs.get('center')[0])**2 +
             (vehs.get('olos_los')[:, 1] - vehs.get('center')[1])**2)
->>>>>>> da20eae7
 
         # TODO: why - ? fix in pathloss.py
         pathlosses_olos = -p_loss.pathloss_olos(distances_olos_los[is_olos])
@@ -259,33 +152,21 @@
 
         utils.debug(debug, time_start)
 
-<<<<<<< HEAD
-    # Determining pathlosses for NLOS orthogonal
-    time_start = utils.debug(
-        debug, None, 'Calculating pathlosses for NLOS orthogonal')
-
-    # NOTE: Assumes center vehicle is receiver
-    # NOTE: Uses airline vehicle -> intersection -> vehicle and not street
-    # route
-    distances_orth_tx = np.sqrt(
-        (vehs.get('orth')[:, 0] - coords_intersections[is_orthogonal, 0])**2 +
-        (vehs.get('orth')[:, 1] - coords_intersections[is_orthogonal, 1])**2)
-=======
         # Determining pathlosses for NLOS orthogonal
-        time_start = utils.debug(debug, None, 'Calculating pathlosses for NLOS orthogonal')
+        time_start = utils.debug(
+            debug, None, 'Calculating pathlosses for NLOS orthogonal')
 
         # NOTE: Assumes center vehicle is receiver
-        # NOTE: Uses airline vehicle -> intersection -> vehicle and not street route
+        # NOTE: Uses airline vehicle -> intersection -> vehicle and not street
+        # route
         distances_orth_tx = np.sqrt(
             (vehs.get('orth')[:, 0] - coords_intersections[is_orthogonal, 0])**2 +
             (vehs.get('orth')[:, 1] - coords_intersections[is_orthogonal, 1])**2)
->>>>>>> da20eae7
 
         distances_orth_rx = np.sqrt(
             (vehs.get('center')[0] - coords_intersections[is_orthogonal, 0])**2 +
             (vehs.get('center')[1] - coords_intersections[is_orthogonal, 1])**2)
 
-<<<<<<< HEAD
     pathlosses_orth = p_loss.pathloss_nlos(
         distances_orth_rx, distances_orth_tx)
     vehs.set_pathlosses('orth', pathlosses_orth)
@@ -296,14 +177,13 @@
     utils.debug(debug, time_start)
     plot.plot_pathloss(graph_streets, gdf_buildings,
                        vehs, show=False, place=place)
-=======
-        pathlosses_orth = p_loss.pathloss_nlos(distances_orth_rx, distances_orth_tx)
+        pathlosses_orth = p_loss.pathloss_nlos(
+            distances_orth_rx, distances_orth_tx)
         vehs.set_pathlosses('orth', pathlosses_orth)
-        pathlosses_par = np.Infinity*np.ones(np.sum(is_paralell))
+        pathlosses_par = np.Infinity * np.ones(np.sum(is_paralell))
         vehs.set_pathlosses('par', pathlosses_par)
 
         utils.debug(debug, time_start)
->>>>>>> da20eae7
 
         # Determine in range / out of range
         time_start = utils.debug(debug, None, 'Determining in range vehicles')
@@ -313,49 +193,25 @@
         vehs.add_key('in_range', vehs.get_idxs('other')[idxs_in_range])
         vehs.add_key('out_range', vehs.get_idxs('other')[idxs_out_range])
 
-<<<<<<< HEAD
-    utils.debug(debug, time_start)
-    plot.plot_con_status(graph_streets, gdf_buildings,
-                         vehs, show=False, place=place)
-
-    # Show the plots
-
-    plt.show()
-
-
-def parse_arguments():
-    """Parses the command line arguments and returns them """
-
-    parser = argparse.ArgumentParser(
-        description='Simulate vehicle connections on map')
-    parser.add_argument(
-        '-p', type=str, default='Neubau - Vienna - Austria', help='place')
-    parser.add_argument('-w', type=int, default=1, help='which result')
-    parser.add_argument('-d', type=float, default=1000, help='vehicle density')
-    parser.add_argument('-l', type=float, default=150,
-                        help='pathloss threshold [dB]')
-    parser.add_argument('-t', type=str, default='absolute',
-                        help='density type (absolute, length, area)')
-
-    arguments = parser.parse_args()
-    return arguments
-=======
         utils.debug(debug, time_start)
 
         # Plots specific to pathloss method
-        plot.plot_prop_cond(graph_streets, gdf_buildings, vehs, show=False, place=place)
-        plot.plot_pathloss(graph_streets, gdf_buildings, vehs, show=False, place=place)
-
-
-    else: # not use_pathloss
+        plot.plot_prop_cond(graph_streets, gdf_buildings,
+                            vehs, show=False, place=place)
+        plot.plot_pathloss(graph_streets, gdf_buildings,
+                           vehs, show=False, place=place)
+
+    else:  # not use_pathloss
         # TODO: make parameters
         max_dist_los = 250
         max_dist_nlos = 140
-        distances = np.linalg.norm(vehs.get('other') - vehs.get('center'), ord=2, axis=1)
+        distances = np.linalg.norm(
+            vehs.get('other') - vehs.get('center'), ord=2, axis=1)
         vehs.set_distances('other', distances)
 
         is_in_range_olos_los = vehs.get_distances('olos_los') < max_dist_los
-        idxs_in_range_olos_los = vehs.get_idxs('olos_los')[is_in_range_olos_los]
+        idxs_in_range_olos_los = vehs.get_idxs(
+            'olos_los')[is_in_range_olos_los]
 
         is_in_range_nlos = vehs.get_distances('nlos') < max_dist_nlos
         idxs_in_range_nlos = vehs.get_idxs('nlos')[is_in_range_nlos]
@@ -366,22 +222,13 @@
             [np.where(np.invert(np.in1d(vehs.get_idxs('other'), idxs_in_range)))]
         vehs.add_key('out_range', idxs_out_range)
 
-
     # Common plots for both methods
-    plot.plot_con_status(graph_streets, gdf_buildings, vehs, show=False, place=place)
+    plot.plot_con_status(graph_streets, gdf_buildings,
+                         vehs, show=False, place=place)
     plt.show()
 
->>>>>>> da20eae7
-
 
 if __name__ == '__main__':
-<<<<<<< HEAD
-    args = parse_arguments()
-
-    main_sim(args.p, which_result=args.w, density_veh=args.d,
-             max_pl=args.l, density_type=args.t, debug=True)
-=======
     args = utils.parse_arguments()
     main_sim(args.p, which_result=args.w, density_veh=args.d, use_pathloss=bool(args.s), max_pl=args.l, density_type=args.t,
-             debug=True)
->>>>>>> da20eae7
+             debug=True)