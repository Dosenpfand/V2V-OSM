--- conflicted
+++ resolved
@@ -34,11 +34,11 @@
     filename_data_boundary = 'data/{}_boundary.pickle'.format(
         utils.string_to_filename(place))
 
-<<<<<<< HEAD
+<< << << < HEAD
     if os.path.isfile(filename_data_streets) and os.path.isfile(filename_data_buildings) and \
-=======
+== == == =
     if os.path.isfile(filename_data_streets) and os.path.isfile(filename_data_buildings) and    \
->>>>>>> 7e7f568c
+>>>>>> > 7e7f568cd64d288b312411bc015c0ec2963e564f
             os.path.isfile(filename_data_boundary):
         # Load from file
 
@@ -90,62 +90,12 @@
     vehs = vehicles.generate_vehs(graph_streets, rand_street_idxs)
     utils.debug(debug, time_start)
 
-<<<<<<< HEAD
-    # Find center vehicle
-    time_start = utils.debug(debug, None, 'Finding center vehicle')
-
-    idx_center_veh = geom_o.find_center_veh(vehs.get())
-    idxs_other_vehs = np.where(np.arange(count_veh) != idx_center_veh)[0]
-    vehs.add_key('center', idx_center_veh)
-    vehs.add_key('other', idxs_other_vehs)
-
-    utils.debug(debug, time_start)
-
-    # Determine NLOS and OLOS/LOS
-    time_start = utils.debug(debug, None, 'Determining propagation conditions')
-
-    is_nlos = prop.veh_cons_are_nlos(vehs.get_points('center'),
-                                     vehs.get_points('other'), gdf_buildings)
-    vehs.add_key('nlos', idxs_other_vehs[is_nlos])
-    is_olos_los = np.invert(is_nlos)
-    vehs.add_key('olos_los', idxs_other_vehs[is_olos_los])
-
-    utils.debug(debug, time_start)
-
-    if use_pathloss:
-        # Determine OLOS and LOS
-        time_start = utils.debug(debug, None, 'Determining OLOS and LOS')
-
-        # NOTE: A margin of 2, means round cars with radius 2 meters
-        is_olos = prop.veh_cons_are_olos(vehs.get_points('center'),
-                                         vehs.get_points('olos_los'), margin=2)
-        is_los = np.invert(is_olos)
-        vehs.add_key('olos', vehs.get_idxs('olos_los')[is_olos])
-        vehs.add_key('los', vehs.get_idxs('olos_los')[is_los])
-
-        utils.debug(debug, time_start)
-
-        # Determine orthogonal and parallel
-        time_start = utils.debug(
-            debug, None, 'Determining orthogonal and parallel')
-=======
     network = {'graph_streets': graph_streets, 'graph_streets_wave': graph_streets_wave,
                'gdf_buildings': gdf_buildings, 'vehs': vehs}
->>>>>>> 7e7f568c
 
     return network
 
 
-<<<<<<< HEAD
-        # Determining pathlosses for LOS and OLOS
-        time_start = utils.debug(
-            debug, None, 'Calculating pathlosses for OLOS and LOS')
-
-        p_loss = pathloss.Pathloss()
-        distances_olos_los = np.sqrt(
-            (vehs.get('olos_los')[:, 0] - vehs.get('center')[0])**2 +
-            (vehs.get('olos_los')[:, 1] - vehs.get('center')[1])**2)
-=======
 def main_sim_multi(network, max_dist_olos_los=250, max_dist_nlos=140, debug=False):
     """Simulates all combinations of connections using only distances (not pathlosses) """
 
@@ -156,7 +106,6 @@
     max_dist = max(max_dist_nlos, max_dist_olos_los)
     count_cond = count_veh * (count_veh - 1) // 2
     vehs.allocate(count_cond)
->>>>>>> 7e7f568c
 
     # Determine NLOS and OLOS/LOS
     time_start = utils.debug(
@@ -167,22 +116,9 @@
     idxs_olos_los = np.where(is_olos_los)[0]
     idxs_nlos = np.where(is_nlos)[0]
 
-<<<<<<< HEAD
-        # Determining pathlosses for NLOS orthogonal
-        time_start = utils.debug(
-            debug, None, 'Calculating pathlosses for NLOS orthogonal')
-
-        # NOTE: Assumes center vehicle is receiver
-        # NOTE: Uses airline vehicle -> intersection -> vehicle and not street
-        # route
-        distances_orth_tx = np.sqrt(
-            (vehs.get('orth')[:, 0] - coords_intersections[is_orthogonal, 0])**2 +
-            (vehs.get('orth')[:, 1] - coords_intersections[is_orthogonal, 1])**2)
-=======
     count_cond = count_veh * (count_veh - 1) // 2
 
     utils.debug(debug, time_start)
->>>>>>> 7e7f568c
 
     # Determine in range vehicles
     time_start = utils.debug(
@@ -212,25 +148,7 @@
         print('Network connectivity: {:.2f} %'.format(
             net_connectivity * 100))
 
-<<<<<<< HEAD
-    pathlosses_orth = p_loss.pathloss_nlos(
-        distances_orth_rx, distances_orth_tx)
-    vehs.set_pathlosses('orth', pathlosses_orth)
-    pathlosses_par = np.Infinity * np.ones(np.sum(is_paralell))
-    vehs.set_pathlosses('par', pathlosses_par)
-
-    # Plot pathlosses
-    utils.debug(debug, time_start)
-    plot.plot_pathloss(graph_streets, gdf_buildings,
-                       vehs, show=False, place=place)
-        pathlosses_orth = p_loss.pathloss_nlos(
-            distances_orth_rx, distances_orth_tx)
-        vehs.set_pathlosses('orth', pathlosses_orth)
-        pathlosses_par = np.Infinity * np.ones(np.sum(is_paralell))
-        vehs.set_pathlosses('par', pathlosses_par)
-=======
     return net_connectivity
->>>>>>> 7e7f568c
 
 
 def main_sim(network, max_pl=150, debug=False):
@@ -250,25 +168,6 @@
     vehs.add_key('center', idx_center_veh)
     vehs.add_key('other', idxs_other_vehs)
 
-<<<<<<< HEAD
-        # Plots specific to pathloss method
-        plot.plot_prop_cond(graph_streets, gdf_buildings,
-                            vehs, show=False, place=place)
-        plot.plot_pathloss(graph_streets, gdf_buildings,
-                           vehs, show=False, place=place)
-
-    else:  # not use_pathloss
-        # TODO: make parameters
-        max_dist_los = 250
-        max_dist_nlos = 140
-        distances = np.linalg.norm(
-            vehs.get('other') - vehs.get('center'), ord=2, axis=1)
-        vehs.set_distances('other', distances)
-
-        is_in_range_olos_los = vehs.get_distances('olos_los') < max_dist_los
-        idxs_in_range_olos_los = vehs.get_idxs(
-            'olos_los')[is_in_range_olos_los]
-=======
     # Determine propagation conditions
     time_start = utils.debug(
         debug, None, 'Determining propagation conditions')
@@ -320,7 +219,6 @@
     pathlosses_los = -p_loss.pathloss_los(distances_olos_los[is_los])
     vehs.set_pathlosses('los', pathlosses_los)
     utils.debug(debug, time_start)
->>>>>>> 7e7f568c
 
     # Determining pathlosses for NLOS orthogonal
     time_start = utils.debug(
@@ -351,11 +249,6 @@
     vehs.add_key('out_range', vehs.get_idxs('other')[idxs_out_range])
     utils.debug(debug, time_start)
 
-<<<<<<< HEAD
-    # Common plots for both methods
-    plot.plot_con_status(graph_streets, gdf_buildings,
-                         vehs, show=False, place=place)
-=======
 
 if __name__ == '__main__':
     # TODO: argparse!
@@ -382,7 +275,6 @@
         np.mean(net_connectivities) * 100))
     plot.plot_cluster_max(net['graph_streets'], net['gdf_buildings'],
                           net['vehs'], show=False, place=place)
->>>>>>> 7e7f568c
     plt.show()
 
     # SINGLE
