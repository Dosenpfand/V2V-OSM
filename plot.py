--- conflicted
+++ resolved
@@ -2,11 +2,7 @@
 
 import matplotlib.pyplot as plt
 import numpy as np
-<<<<<<< HEAD
-import osmnx_git as ox  # TODO: update osmnx and delete _git
-=======
 import osmnx as ox
->>>>>>> 1d04f6bb
 
 # TODO: define figure and axis for every plot function call?
 # TODO: add option to save figure for every function?
