""" Plot functionality"""

import matplotlib.pyplot as plt
import numpy as np
<<<<<<< HEAD
import osmnx_git as ox  # TODO: update osmnx and delete _git
=======
import osmnx as ox
>>>>>>> da20eae7

# TODO: define figure and axis for every plot function call?
# TODO: add option to save figure for every function?
# TODO: change indices? 0 for vehicle, 1 for x/y


def plot_streets_and_buildings(streets, buildings=None, show=True, filename=None, dpi=300):
    """ Plots streets and buildings"""

    # TODO: street width!
    # TODO: bug when plotting buildings, inner area not empty!
    fig, axi = ox.plot_graph(
        streets, show=False, close=False, node_size=0, dpi=dpi, edge_color='#333333')

    if buildings is not None:
        ox.plot_buildings(buildings, fig=fig, ax=axi,
                          show=False, close=False, dpi=dpi, color='#999999')

    if show:
        plt.show()

    if filename is not None:
        plt.savefig(filename)
        plt.close()

    return fig, axi


def plot_prop_cond(streets, buildings, coordinates_vehs, show=True, place=None):
    """ Plots vehicles and their respective propagation condition (LOS/OLOS/NLOS parallel/NLOS
    orthoognal)"""

    # Plot streets and buildings
    fig, axi = plot_streets_and_buildings(
        streets, buildings, show=False, dpi=300)

    # Plot vehicles with propagation conditions
    plt.scatter(coordinates_vehs.get('center')[0], coordinates_vehs.get('center')[1], label='Own',
                marker='x', zorder=10, s=2 * plt.rcParams['lines.markersize']**2, c='black')
    plt.scatter(coordinates_vehs.get('los')[:, 0], coordinates_vehs.get('los')[:, 1], label='LOS',
                zorder=9, alpha=0.75)
    plt.scatter(coordinates_vehs.get('olos')[:, 0], coordinates_vehs.get('olos')[:, 1],
                label='OLOS', zorder=8, alpha=0.75)
    plt.scatter(coordinates_vehs.get('orth')[:, 0], coordinates_vehs.get('orth')[:, 1],
                label='NLOS orth', zorder=5, alpha=0.5)
    plt.scatter(coordinates_vehs.get('par')[:, 0], coordinates_vehs.get('par')[:, 1],
                label='NLOS par', zorder=5, alpha=0.5)

    # Add additional information to plot
    plt.legend()
    plt.xlabel('X coordinate [m]')
    plt.ylabel('Y coordinate [m]')
    title_string = 'Vehicle positions and propagation conditions'
    if place is not None:
        title_string += ' ({})'.format(place)
    plt.title(title_string)

    if show:
        plt.show()

    return fig, axi


def plot_pathloss(streets, buildings, vehicles, show=True, place=None):
    """ Plots vehicles and their respecitive pathloss color coded"""

    # Plot streets and buildings
    fig, axi = plot_streets_and_buildings(
        streets, buildings, show=False, dpi=300)

    # Plot vehicles with pathlosses
    pathlosses = vehicles.get_pathlosses('other')
    index_wo_inf = pathlosses != np.Infinity
    index_inf = np.invert(index_wo_inf)
    plt.scatter(vehicles.get('center')[0], vehicles.get('center')[1], label='Own',
                c='black', marker='x', s=2 * plt.rcParams['lines.markersize']**2)
    cax = plt.scatter(vehicles.get('other')[index_wo_inf][:, 0],
                      vehicles.get('other')[index_wo_inf][:, 1], marker='o',
                      c=pathlosses[index_wo_inf], cmap=plt.cm.magma, label='Finite PL')
    plt.scatter(vehicles.get('other')[index_inf][:, 0],
                vehicles.get('other')[index_inf][:, 1], marker='.', c='y',
                label='Infinite PL', alpha=0.5)

    # Add additional information to plot
    plt.xlabel('X coordinate [m]')
    plt.ylabel('Y coordinate [m]')
    plt.legend()
    title_string = 'Vehicle positions and pathlosses'
    if place is not None:
        title_string += ' ({})'.format(place)
    axi.set_title(title_string)

    # Plot color map
    pl_min = np.min(pathlosses[index_wo_inf])
    pl_max = np.max(pathlosses[index_wo_inf])
    pl_med = np.mean((pl_min, pl_max))
    string_min = '{:.0f}'.format(pl_min)
    string_med = '{:.0f}'.format(pl_med)
    string_max = '{:.0f}'.format(pl_max)
    cbar = fig.colorbar(
        cax, ticks=[pl_min, pl_med, pl_max], orientation='vertical')
    cbar.ax.set_xticklabels([string_min, string_med, string_max])
    cbar.ax.set_xlabel('Pathloss [dB]')

    if show:
        plt.show()

    return fig, axi


def plot_con_status(streets, buildings, coordinates_vehs, show=True, place=None):
    """ Plots the connection status (connected/not conected) in regard to another vehicle"""

    # Plot streets and buildings
    fig, axi = plot_streets_and_buildings(
        streets, buildings, show=False, dpi=300)

    # Plot vehicles with connection status
    plt.scatter(coordinates_vehs.get('center')[0], coordinates_vehs.get('center')[1], label='Own',
                c='black', marker='x', s=2 * plt.rcParams['lines.markersize']**2, zorder=3)
    plt.scatter(coordinates_vehs.get('in_range')[:, 0], coordinates_vehs.get('in_range')[:, 1],
                label='In range', marker='o', zorder=2)
    plt.scatter(coordinates_vehs.get('out_range')[:, 0], coordinates_vehs.get('out_range')[:, 1],
                label='Out of range', marker='o', alpha=0.75, zorder=1)

    # Add additional information to plot

    plt.xlabel('X coordinate [m]')
    plt.ylabel('Y coordinate [m]')
    plt.legend()
    title_string = 'Vehicle positions and connectivity'

    if place is not None:
        title_string += ' ({})'.format(place)
    plt.title(title_string)

    if show:
        plt.show()

    return fig, axi


def plot_cluster_max(streets, buildings, coordinates_vehs, show=True, place=None):
    """ Plots the connection status (connected/not conected) in regard to another vehicle"""

    # Plot streets and buildings
    fig, axi = plot_streets_and_buildings(
        streets, buildings, show=False, dpi=300)

    # Plot vehicles with connection status
    plt.scatter(coordinates_vehs.get('cluster_max')[:, 0], coordinates_vehs.get('cluster_max')[:, 1],
                label='Biggest cluster', marker='o', zorder=2)
    plt.scatter(coordinates_vehs.get('not_cluster_max')[:, 0], coordinates_vehs.get('not_cluster_max')[:, 1],
                label='Other vehicles', marker='o', alpha=0.75, zorder=1)

    # Add additional information to plot

    plt.xlabel('X coordinate [m]')
    plt.ylabel('Y coordinate [m]')
    plt.legend()
    title_string = 'Vehicle positions and biggest cluster'

    if place is not None:
        title_string += ' ({})'.format(place)
    plt.title(title_string)

    if show:
        plt.show()

    return fig, axi<|MERGE_RESOLUTION|>--- conflicted
+++ resolved
@@ -2,11 +2,7 @@
 
 import matplotlib.pyplot as plt
 import numpy as np
-<<<<<<< HEAD
-import osmnx_git as ox  # TODO: update osmnx and delete _git
-=======
 import osmnx as ox
->>>>>>> da20eae7
 
 # TODO: define figure and axis for every plot function call?
 # TODO: add option to save figure for every function?
